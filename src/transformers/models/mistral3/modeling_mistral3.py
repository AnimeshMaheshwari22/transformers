#                🚨🚨🚨🚨🚨🚨🚨🚨🚨🚨🚨🚨🚨🚨🚨🚨🚨🚨🚨🚨🚨🚨🚨🚨🚨🚨🚨🚨🚨🚨🚨🚨🚨🚨🚨🚨🚨🚨🚨🚨🚨🚨🚨🚨🚨🚨🚨🚨
#           This file was automatically generated from src/transformers/models/mistral3/modular_mistral3.py.
#               Do NOT edit this file manually as any edits will be overwritten by the generation of
#             the file from the modular. If any change should be done, please apply the change to the
#                          modular_mistral3.py file directly. One of our CI enforces this.
#                🚨🚨🚨🚨🚨🚨🚨🚨🚨🚨🚨🚨🚨🚨🚨🚨🚨🚨🚨🚨🚨🚨🚨🚨🚨🚨🚨🚨🚨🚨🚨🚨🚨🚨🚨🚨🚨🚨🚨🚨🚨🚨🚨🚨🚨🚨🚨🚨
# coding=utf-8
# Copyright 2025 HuggingFace Inc. team. All rights reserved.
#
#
# Licensed under the Apache License, Version 2.0 (the "License");
# you may not use this file except in compliance with the License.
# You may obtain a copy of the License at
#
#     http://www.apache.org/licenses/LICENSE-2.0
#
# Unless required by applicable law or agreed to in writing, software
# distributed under the License is distributed on an "AS IS" BASIS,
# WITHOUT WARRANTIES OR CONDITIONS OF ANY KIND, either express or implied.
# See the License for the specific language governing permissions and
# limitations under the License.
from dataclasses import dataclass
from typing import List, Optional, Tuple, Union

import torch
from torch import nn

from ...activations import ACT2FN
from ...generation import GenerationMixin
from ...integrations import use_kernel_forward_from_hub
from ...modeling_outputs import ModelOutput
from ...modeling_utils import PreTrainedModel
from ...utils import auto_docstring, is_torchdynamo_compiling
from ..auto import AutoModel, AutoModelForCausalLM
from .configuration_mistral3 import Mistral3Config


<<<<<<< HEAD
=======
_CONFIG_FOR_DOC = "Mistral3Config"


@use_kernel_forward_from_hub("RMSNorm")
>>>>>>> 7e9b57ce
class Mistral3RMSNorm(nn.Module):
    def __init__(self, hidden_size, eps=1e-6):
        """
        Mistral3RMSNorm is equivalent to T5LayerNorm
        """
        super().__init__()
        self.weight = nn.Parameter(torch.ones(hidden_size))
        self.variance_epsilon = eps

    def forward(self, hidden_states):
        input_dtype = hidden_states.dtype
        hidden_states = hidden_states.to(torch.float32)
        variance = hidden_states.pow(2).mean(-1, keepdim=True)
        hidden_states = hidden_states * torch.rsqrt(variance + self.variance_epsilon)
        return self.weight * hidden_states.to(input_dtype)

    def extra_repr(self):
        return f"{tuple(self.weight.shape)}, eps={self.variance_epsilon}"


class Mistral3PatchMerger(nn.Module):
    """
    Learned merging of spatial_merge_size ** 2 patches
    """

    def __init__(self, config: Mistral3Config):
        super().__init__()
        self.config = config

        hidden_size = config.vision_config.hidden_size
        self.spatial_merge_size = config.spatial_merge_size
        self.patch_size = self.config.vision_config.patch_size
        self.merging_layer = nn.Linear(hidden_size * self.spatial_merge_size**2, hidden_size, bias=False)

    def forward(self, image_features: torch.Tensor, image_sizes: torch.Tensor) -> torch.Tensor:
        image_sizes = [
            (image_size[0] // self.patch_size, image_size[1] // self.patch_size) for image_size in image_sizes
        ]

        tokens_per_image = [h * w for h, w in image_sizes]
        d = image_features.shape[-1]

        permuted_tensor = []
        for image_index, image_tokens in enumerate(image_features.split(tokens_per_image)):
            # Reshape image_tokens into a 2D grid
            h, w = image_sizes[image_index]
            image_grid = image_tokens.view(h, w, d).permute(2, 0, 1).unsqueeze(0)
            grid = torch.nn.functional.unfold(
                image_grid, kernel_size=self.spatial_merge_size, stride=self.spatial_merge_size
            )
            grid = grid.view(d * self.spatial_merge_size**2, -1).t()
            permuted_tensor.append(grid)

        image_features = torch.cat(permuted_tensor, dim=0)
        image_features = self.merging_layer(image_features)
        return image_features


class Mistral3MultiModalProjector(nn.Module):
    def __init__(self, config: Mistral3Config):
        super().__init__()
        self.norm = Mistral3RMSNorm(config.vision_config.hidden_size)
        self.patch_merger = Mistral3PatchMerger(config)
        # We have hidden_size * the number of vision feature layers
        num_feature_layers = 1 if isinstance(config.vision_feature_layer, int) else len(config.vision_feature_layer)
        self.linear_1 = nn.Linear(
            config.vision_config.hidden_size * num_feature_layers,
            config.text_config.hidden_size,
            bias=config.multimodal_projector_bias,
        )
        self.act = ACT2FN[config.projector_hidden_act]
        self.linear_2 = nn.Linear(
            config.text_config.hidden_size, config.text_config.hidden_size, bias=config.multimodal_projector_bias
        )

    def forward(self, image_features: torch.Tensor, image_sizes: torch.Tensor):
        image_features = self.norm(image_features)
        image_features = self.patch_merger(image_features, image_sizes)
        hidden_states = self.linear_1(image_features)
        hidden_states = self.act(hidden_states)
        hidden_states = self.linear_2(hidden_states)
        return hidden_states


@dataclass
class Mistral3CausalLMOutputWithPast(ModelOutput):
    """
    Base class for Mistral3 causal language model (or autoregressive) outputs.

    Args:
        loss (`torch.FloatTensor` of shape `(1,)`, *optional*, returned when `labels` is provided):
            Language modeling loss (for next-token prediction).
        logits (`torch.FloatTensor` of shape `(batch_size, sequence_length, config.vocab_size)`):
            Prediction scores of the language modeling head (scores for each vocabulary token before SoftMax).
        past_key_values (`tuple(tuple(torch.FloatTensor))`, *optional*, returned when `use_cache=True` is passed or when `config.use_cache=True`):
            Tuple of `tuple(torch.FloatTensor)` of length `config.n_layers`, with each tuple having 2 tensors of shape
            `(batch_size, num_heads, sequence_length, embed_size_per_head)`)

            Contains pre-computed hidden-states (key and values in the self-attention blocks) that can be used (see
            `past_key_values` input) to speed up sequential decoding.
        hidden_states (`tuple(torch.FloatTensor)`, *optional*, returned when `output_hidden_states=True` is passed or when `config.output_hidden_states=True`):
            Tuple of `torch.FloatTensor` (one for the output of the embeddings, if the model has an embedding layer, +
            one for the output of each layer) of shape `(batch_size, sequence_length, hidden_size)`.

            Hidden-states of the model at the output of each layer plus the optional initial embedding outputs.
        attentions (`tuple(torch.FloatTensor)`, *optional*, returned when `output_attentions=True` is passed or when `config.output_attentions=True`):
            Tuple of `torch.FloatTensor` (one for each layer) of shape `(batch_size, num_heads, sequence_length,
            sequence_length)`.

            Attentions weights after the attention softmax, used to compute the weighted average in the self-attention
            heads.
        image_hidden_states (`torch.FloatTensor`, *optional*):
            A `torch.FloatTensor` of size (batch_size, num_images, sequence_length, hidden_size)`.
            image_hidden_states of the model produced by the vision encoder and after projecting the last hidden state.
    """

    loss: Optional[torch.FloatTensor] = None
    logits: Optional[torch.FloatTensor] = None
    past_key_values: Optional[List[torch.FloatTensor]] = None
    hidden_states: Optional[Tuple[torch.FloatTensor]] = None
    attentions: Optional[Tuple[torch.FloatTensor]] = None
    image_hidden_states: Optional[torch.FloatTensor] = None


@auto_docstring
class Mistral3PreTrainedModel(PreTrainedModel):
    config_class = Mistral3Config
    base_model_prefix = "model"
    supports_gradient_checkpointing = True
    _no_split_modules = ["Mistral3VisionAttention"]
    _skip_keys_device_placement = "past_key_values"
    _supports_cache_class = True
    _supports_flash_attn_2 = True
    _supports_sdpa = True
    _supports_quantized_cache = True
    _supports_static_cache = True

    def _init_weights(self, module):
        # important: this ported version of Mistral3 isn't meant for training from scratch - only
        # inference and fine-tuning - so the proper init weights code has been removed - the original codebase
        # https://github.com/haotian-liu/Mistral3/tree/main/mistral3 should serve for that purpose
        std = (
            self.config.initializer_range
            if hasattr(self.config, "initializer_range")
            else self.config.text_config.initializer_range
        )

        if hasattr(module, "class_embedding"):
            module.class_embedding.data.normal_(mean=0.0, std=std)

        if isinstance(module, (nn.Linear, nn.Conv2d)):
            module.weight.data.normal_(mean=0.0, std=std)
            if module.bias is not None:
                module.bias.data.zero_()
        elif isinstance(module, nn.Embedding):
            module.weight.data.normal_(mean=0.0, std=std)
            if module.padding_idx is not None:
                module.weight.data[module.padding_idx].zero_()


@auto_docstring
class Mistral3ForConditionalGeneration(Mistral3PreTrainedModel, GenerationMixin):
    def __init__(self, config: Mistral3Config):
        super().__init__(config)
        self.vision_tower = AutoModel.from_config(config.vision_config)

        self.multi_modal_projector = Mistral3MultiModalProjector(config)
        self.vocab_size = config.text_config.vocab_size
        self.language_model = AutoModelForCausalLM.from_config(config.text_config)

        if self.language_model._tied_weights_keys is not None:
            self._tied_weights_keys = [f"language_model.{k}" for k in self.language_model._tied_weights_keys]

        self.pad_token_id = self.config.pad_token_id if self.config.pad_token_id is not None else -1

        self.post_init()

    def get_input_embeddings(self):
        return self.language_model.get_input_embeddings()

    def set_input_embeddings(self, value):
        self.language_model.set_input_embeddings(value)

    def get_output_embeddings(self):
        return self.language_model.get_output_embeddings()

    def set_output_embeddings(self, new_embeddings):
        self.language_model.set_output_embeddings(new_embeddings)

    def set_decoder(self, decoder):
        self.language_model.set_decoder(decoder)

    def get_decoder(self):
        return self.language_model.get_decoder()

    def get_image_features(
        self,
        pixel_values: torch.FloatTensor,
        vision_feature_layer: Union[int, List[int]],
        image_sizes: torch.Tensor,
        **kwargs,
    ):
        """
        Obtains image last hidden states from the vision tower and apply multimodal projection.

        Args:
            pixel_values (`torch.FloatTensor]` of shape `(batch_size, channels, height, width)`):
               The tensors corresponding to the input images.
            vision_feature_layer (`Union[int, List[int]]`):
                The index of the layer to select the vision feature. If multiple indices are provided,
                the vision feature of the corresponding indices will be concatenated to form the
                vision features.
            image_sizes (`torch.Tensor`):
                Tensor containing the image sizes as returned by the processor.
        Returns:
            image_features (`torch.Tensor`): Image feature tensor of shape `(num_images, image_length, embed_dim)`).
        """
        kwargs = {k: v for k, v in kwargs.items() if v is not None}
        # this is not memory efficient at all (output_hidden_states=True) will save all the hidden states.
        image_outputs = self.vision_tower(pixel_values, image_sizes=image_sizes, output_hidden_states=True, **kwargs)
        # If we have one vision feature layer, return the corresponding hidden states,
        # otherwise, select the hidden states of each feature layer and concatenate them
        if isinstance(vision_feature_layer, int):
            selected_image_feature = image_outputs.hidden_states[vision_feature_layer]
        else:
            hs_pool = [image_outputs.hidden_states[layer_idx] for layer_idx in vision_feature_layer]
            selected_image_feature = torch.cat(hs_pool, dim=-1)

        image_features = self.multi_modal_projector(selected_image_feature.squeeze(0), image_sizes)
        return image_features

    @auto_docstring
    def forward(
        self,
        input_ids: Optional[torch.LongTensor] = None,
        pixel_values: Optional[torch.FloatTensor] = None,
        attention_mask: Optional[torch.Tensor] = None,
        position_ids: Optional[torch.LongTensor] = None,
        past_key_values: Optional[List[torch.FloatTensor]] = None,
        inputs_embeds: Optional[torch.FloatTensor] = None,
        vision_feature_layer: Optional[Union[int, List[int]]] = None,
        labels: Optional[torch.LongTensor] = None,
        use_cache: Optional[bool] = None,
        output_attentions: Optional[bool] = None,
        output_hidden_states: Optional[bool] = None,
        return_dict: Optional[bool] = None,
        cache_position: Optional[torch.LongTensor] = None,
        logits_to_keep: Union[int, torch.Tensor] = 0,
        image_sizes: Optional[torch.Tensor] = None,
        **lm_kwargs,
    ) -> Union[Tuple, Mistral3CausalLMOutputWithPast]:
        r"""
        Example:
        Example:


        ```python
        >>> from PIL import Image
        >>> import requests
        >>> from transformers import AutoProcessor, Mistral3ForConditionalGeneration

        >>> model = Mistral3ForConditionalGeneration.from_pretrained("mistralai/Mistral-Small-3.1-24B-Instruct-2503")
        >>> processor = AutoProcessor.from_pretrained("mistralai/Mistral-Small-3.1-24B-Instruct-2503")

        >>> prompt = "<s>[INST][IMG]What is the image?[/INST]"
        >>> url = "http://images.cocodataset.org/val2017/000000039769.jpg"
        >>> image = Image.open(requests.get(url, stream=True).raw)

        >>> inputs = processor(images=image, text=prompt, return_tensors="pt")

        >>> # Generate
        >>> generate_ids = model.generate(**inputs, max_new_tokens=15)
        >>> processor.batch_decode(generate_ids, skip_special_tokens=True, clean_up_tokenization_spaces=False)[0]
        "What is the image?The image depicts two cats lying on a pink blanket."
        ```"""

        output_attentions = output_attentions if output_attentions is not None else self.config.output_attentions
        output_hidden_states = (
            output_hidden_states if output_hidden_states is not None else self.config.output_hidden_states
        )
        return_dict = return_dict if return_dict is not None else self.config.use_return_dict
        vision_feature_layer = (
            vision_feature_layer if vision_feature_layer is not None else self.config.vision_feature_layer
        )

        if (input_ids is None) ^ (inputs_embeds is not None):
            raise ValueError("You must specify exactly one of input_ids or inputs_embeds")

        if pixel_values is not None and inputs_embeds is not None:
            raise ValueError(
                "You cannot specify both pixel_values and inputs_embeds at the same time, and must specify either one"
            )

        if inputs_embeds is None:
            inputs_embeds = self.get_input_embeddings()(input_ids)

        if pixel_values is not None:
            image_features = self.get_image_features(
                pixel_values=pixel_values,
                vision_feature_layer=vision_feature_layer,
                image_sizes=image_sizes,
            )

            special_image_mask = (input_ids == self.config.image_token_index).unsqueeze(-1)
            special_image_mask = special_image_mask.expand_as(inputs_embeds).to(inputs_embeds.device)
            if not is_torchdynamo_compiling() and inputs_embeds[special_image_mask].numel() != image_features.numel():
                n_image_tokens = (input_ids == self.config.image_token_index).sum()
                n_image_features = image_features.shape[0] * image_features.shape[1]
                raise ValueError(
                    f"Image features and image tokens do not match: tokens: {n_image_tokens}, features {n_image_features}"
                )
            image_features = image_features.to(inputs_embeds.device, inputs_embeds.dtype)
            inputs_embeds = inputs_embeds.masked_scatter(special_image_mask, image_features)

        outputs = self.language_model(
            attention_mask=attention_mask,
            position_ids=position_ids,
            past_key_values=past_key_values,
            inputs_embeds=inputs_embeds,
            use_cache=use_cache,
            output_attentions=output_attentions,
            output_hidden_states=output_hidden_states,
            return_dict=return_dict,
            cache_position=cache_position,
            logits_to_keep=logits_to_keep,
            **lm_kwargs,
        )

        logits = outputs[0]

        loss = None
        if labels is not None:
            # Shift so that tokens < n predict n
            if attention_mask is not None:
                # we use the input attention mask to shift the logits and labels, because it is 2D.
                # we also crop attn mask in case it is longer, which happens in PrefixTuning with peft
                shift_attention_mask = attention_mask[:, -(logits.shape[1] - 1) :].to(logits.device)
                shift_logits = logits[..., :-1, :][shift_attention_mask.to(logits.device) != 0].contiguous()
                shift_labels = labels[..., 1:][shift_attention_mask.to(labels.device) != 0].contiguous()
            else:
                shift_logits = logits[..., :-1, :].contiguous()
                shift_labels = labels[..., 1:].contiguous()
            # Flatten the tokens
            loss_fct = nn.CrossEntropyLoss()
            loss = loss_fct(
                shift_logits.view(-1, shift_logits.size(-1)), shift_labels.view(-1).to(shift_logits.device)
            )

        if not return_dict:
            output = (logits,) + outputs[1:]
            return (loss,) + output if loss is not None else output

        return Mistral3CausalLMOutputWithPast(
            loss=loss,
            logits=logits,
            past_key_values=outputs.past_key_values,
            hidden_states=outputs.hidden_states,
            attentions=outputs.attentions,
            image_hidden_states=image_features if pixel_values is not None else None,
        )

    def prepare_inputs_for_generation(
        self,
        input_ids,
        past_key_values=None,
        inputs_embeds=None,
        pixel_values=None,
        attention_mask=None,
        cache_position=None,
        logits_to_keep=None,
        **kwargs,
    ):
        # Overwritten -- in specific circumstances we don't want to forward image inputs to the model

        model_inputs = self.language_model.prepare_inputs_for_generation(
            input_ids,
            past_key_values=past_key_values,
            inputs_embeds=inputs_embeds,
            attention_mask=attention_mask,
            cache_position=cache_position,
            logits_to_keep=logits_to_keep,
            **kwargs,
        )

        if cache_position[0] == 0:
            # If we're in cached decoding stage, pixel values should be None because input ids do not contain special image token anymore
            # Otherwise we need pixel values to be passed to model
            model_inputs["pixel_values"] = pixel_values

        return model_inputs


__all__ = ["Mistral3PreTrainedModel", "Mistral3ForConditionalGeneration"]<|MERGE_RESOLUTION|>--- conflicted
+++ resolved
@@ -35,13 +35,7 @@
 from .configuration_mistral3 import Mistral3Config
 
 
-<<<<<<< HEAD
-=======
-_CONFIG_FOR_DOC = "Mistral3Config"
-
-
 @use_kernel_forward_from_hub("RMSNorm")
->>>>>>> 7e9b57ce
 class Mistral3RMSNorm(nn.Module):
     def __init__(self, hidden_size, eps=1e-6):
         """
