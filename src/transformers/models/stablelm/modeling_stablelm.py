# coding=utf-8
# Copyright 2024 EleutherAI and the HuggingFace Inc. team. All rights reserved.
#
# This code is based on EleutherAI's GPT-NeoX library and the GPT-NeoX
# and OPT implementations in this library. It has been modified from its
# original forms to accommodate minor architectural differences compared
# to GPT-NeoX and OPT used by the Meta AI team that trained the model.
#
# Licensed under the Apache License, Version 2.0 (the "License");
# you may not use this file except in compliance with the License.
# You may obtain a copy of the License at
#
#     http://www.apache.org/licenses/LICENSE-2.0
#
# Unless required by applicable law or agreed to in writing, software
# distributed under the License is distributed on an "AS IS" BASIS,
# WITHOUT WARRANTIES OR CONDITIONS OF ANY KIND, either express or implied.
# See the License for the specific language governing permissions and
# limitations under the License.
"""PyTorch StableLM model."""

import math
from typing import List, Optional, Tuple, Union

import torch
import torch.utils.checkpoint
from torch import nn

from ...activations import ACT2FN
from ...cache_utils import Cache, DynamicCache, StaticCache
from ...generation import GenerationMixin
from ...modeling_attn_mask_utils import AttentionMaskConverter
from ...modeling_flash_attention_utils import flash_attn_supports_top_left_mask, is_flash_attn_available
from ...modeling_outputs import (
    BaseModelOutputWithPast,
    CausalLMOutputWithPast,
    SequenceClassifierOutputWithPast,
    TokenClassifierOutput,
)
from ...modeling_rope_utils import ROPE_INIT_FUNCTIONS
from ...modeling_utils import PreTrainedModel
from ...utils import (
<<<<<<< HEAD
    auto_class_docstring,
    auto_docstring,
    is_flash_attn_2_available,
    is_flash_attn_greater_or_equal_2_10,
=======
    add_code_sample_docstrings,
    add_start_docstrings,
    add_start_docstrings_to_model_forward,
    can_return_tuple,
>>>>>>> 41b9b92b
    is_torch_flex_attn_available,
    logging,
)
from .configuration_stablelm import StableLmConfig


if is_torch_flex_attn_available():
    from torch.nn.attention.flex_attention import BlockMask

    from ...integrations.flex_attention import make_flex_block_causal_mask


if is_flash_attn_available():
    from ...modeling_flash_attention_utils import _flash_attention_forward


logger = logging.get_logger(__name__)

_CHECKPOINT_FOR_DOC = "stabilityai/stablelm-3b-4e1t"
_CONFIG_FOR_DOC = "StableLmConfig"


# Copied from transformers.models.llama.modeling_llama.LlamaRotaryEmbedding with Llama->StableLm
class StableLmRotaryEmbedding(nn.Module):
    def __init__(self, config: StableLmConfig, device=None):
        super().__init__()
        # BC: "rope_type" was originally "type"
        if hasattr(config, "rope_scaling") and config.rope_scaling is not None:
            self.rope_type = config.rope_scaling.get("rope_type", config.rope_scaling.get("type"))
        else:
            self.rope_type = "default"
        self.max_seq_len_cached = config.max_position_embeddings
        self.original_max_seq_len = config.max_position_embeddings

        self.config = config
        self.rope_init_fn = ROPE_INIT_FUNCTIONS[self.rope_type]

        inv_freq, self.attention_scaling = self.rope_init_fn(self.config, device)
        self.register_buffer("inv_freq", inv_freq, persistent=False)
        self.original_inv_freq = self.inv_freq

    def _dynamic_frequency_update(self, position_ids, device):
        """
        dynamic RoPE layers should recompute `inv_freq` in the following situations:
        1 - growing beyond the cached sequence length (allow scaling)
        2 - the current sequence length is in the original scale (avoid losing precision with small sequences)
        """
        seq_len = torch.max(position_ids) + 1
        if seq_len > self.max_seq_len_cached:  # growth
            inv_freq, self.attention_scaling = self.rope_init_fn(self.config, device, seq_len=seq_len)
            self.register_buffer("inv_freq", inv_freq, persistent=False)  # TODO joao: may break with compilation
            self.max_seq_len_cached = seq_len

        if seq_len < self.original_max_seq_len and self.max_seq_len_cached > self.original_max_seq_len:  # reset
            # This .to() is needed if the model has been moved to a device after being initialized (because
            # the buffer is automatically moved, but not the original copy)
            self.original_inv_freq = self.original_inv_freq.to(device)
            self.register_buffer("inv_freq", self.original_inv_freq, persistent=False)
            self.max_seq_len_cached = self.original_max_seq_len

    @torch.no_grad()
    def forward(self, x, position_ids):
        if "dynamic" in self.rope_type:
            self._dynamic_frequency_update(position_ids, device=x.device)

        # Core RoPE block
        inv_freq_expanded = self.inv_freq[None, :, None].float().expand(position_ids.shape[0], -1, 1)
        position_ids_expanded = position_ids[:, None, :].float()
        # Force float32 (see https://github.com/huggingface/transformers/pull/29285)
        device_type = x.device.type
        device_type = device_type if isinstance(device_type, str) and device_type != "mps" else "cpu"
        with torch.autocast(device_type=device_type, enabled=False):
            freqs = (
                inv_freq_expanded.to(device=x.device, dtype=torch.float) @ position_ids_expanded.float()
            ).transpose(1, 2)
            emb = torch.cat((freqs, freqs), dim=-1)
            cos = emb.cos()
            sin = emb.sin()

        # Advanced RoPE types (e.g. yarn) apply a post-processing scaling factor, equivalent to scaling attention
        cos = cos * self.attention_scaling
        sin = sin * self.attention_scaling

        return cos.to(dtype=x.dtype), sin.to(dtype=x.dtype)


# Copied from transformers.models.llama.modeling_llama.rotate_half
def rotate_half(x):
    """Rotates half the hidden dims of the input."""
    x1 = x[..., : x.shape[-1] // 2]
    x2 = x[..., x.shape[-1] // 2 :]
    return torch.cat((-x2, x1), dim=-1)


# Copied from transformers.models.llama.modeling_llama.apply_rotary_pos_emb
def apply_rotary_pos_emb(q, k, cos, sin, position_ids=None, unsqueeze_dim=1):
    """Applies Rotary Position Embedding to the query and key tensors.

    Args:
        q (`torch.Tensor`): The query tensor.
        k (`torch.Tensor`): The key tensor.
        cos (`torch.Tensor`): The cosine part of the rotary embedding.
        sin (`torch.Tensor`): The sine part of the rotary embedding.
        position_ids (`torch.Tensor`, *optional*):
            Deprecated and unused.
        unsqueeze_dim (`int`, *optional*, defaults to 1):
            The 'unsqueeze_dim' argument specifies the dimension along which to unsqueeze cos[position_ids] and
            sin[position_ids] so that they can be properly broadcasted to the dimensions of q and k. For example, note
            that cos[position_ids] and sin[position_ids] have the shape [batch_size, seq_len, head_dim]. Then, if q and
            k have the shape [batch_size, heads, seq_len, head_dim], then setting unsqueeze_dim=1 makes
            cos[position_ids] and sin[position_ids] broadcastable to the shapes of q and k. Similarly, if q and k have
            the shape [batch_size, seq_len, heads, head_dim], then set unsqueeze_dim=2.
    Returns:
        `tuple(torch.Tensor)` comprising of the query and key tensors rotated using the Rotary Position Embedding.
    """
    cos = cos.unsqueeze(unsqueeze_dim)
    sin = sin.unsqueeze(unsqueeze_dim)
    q_embed = (q * cos) + (rotate_half(q) * sin)
    k_embed = (k * cos) + (rotate_half(k) * sin)
    return q_embed, k_embed


# Copied from transformers.models.mistral.modeling_mistral.MistralMLP with Mistral->StableLm
class StableLmMLP(nn.Module):
    def __init__(self, config):
        super().__init__()
        self.config = config
        self.hidden_size = config.hidden_size
        self.intermediate_size = config.intermediate_size
        self.gate_proj = nn.Linear(self.hidden_size, self.intermediate_size, bias=False)
        self.up_proj = nn.Linear(self.hidden_size, self.intermediate_size, bias=False)
        self.down_proj = nn.Linear(self.intermediate_size, self.hidden_size, bias=False)
        self.act_fn = ACT2FN[config.hidden_act]

    def forward(self, x):
        down_proj = self.down_proj(self.act_fn(self.gate_proj(x)) * self.up_proj(x))
        return down_proj


class StableLmLayerNormPerHead(nn.Module):
    def __init__(self, dim, num_heads, eps=1e-5, bias=False):
        super().__init__()
        self.dim = dim
        self.num_heads = num_heads
        self.norms = nn.ModuleList([nn.LayerNorm(dim, eps=eps, bias=bias) for _ in range(self.num_heads)])

    def forward(self, hidden_states: torch.Tensor):
        # Split along the num_heads axis to get per-head inputs
        # [batch_size, num_heads, seq_len, head_dim] -> [batch_size, 1, seq_len, head_dim] * num_heads
        states_per_heads = torch.split(hidden_states, 1, dim=1)
        # Normalize and merge the heads back together
        return torch.cat([norm(hidden_states) for norm, hidden_states in zip(self.norms, states_per_heads)], dim=1)


# Copied from transformers.models.llama.modeling_llama.repeat_kv
def repeat_kv(hidden_states: torch.Tensor, n_rep: int) -> torch.Tensor:
    """
    This is the equivalent of torch.repeat_interleave(x, dim=1, repeats=n_rep). The hidden states go from (batch,
    num_key_value_heads, seqlen, head_dim) to (batch, num_attention_heads, seqlen, head_dim)
    """
    batch, num_key_value_heads, slen, head_dim = hidden_states.shape
    if n_rep == 1:
        return hidden_states
    hidden_states = hidden_states[:, :, None, :, :].expand(batch, num_key_value_heads, n_rep, slen, head_dim)
    return hidden_states.reshape(batch, num_key_value_heads * n_rep, slen, head_dim)


class StableLmAttention(nn.Module):
    """Multi-headed attention from 'Attention Is All You Need' paper"""

    def __init__(self, config: StableLmConfig, layer_idx: Optional[int] = None):
        super().__init__()
        self.config = config
        self.layer_idx = layer_idx
        if layer_idx is None:
            logger.warning_once(
                f"Instantiating {self.__class__.__name__} without passing a `layer_idx` is not recommended and will "
                "lead to errors during the forward call if caching is used. Please make sure to provide a `layer_idx` "
                "when creating this class."
            )

        self.hidden_size = config.hidden_size
        self.num_heads = config.num_attention_heads
        self.head_dim = self.hidden_size // self.num_heads
        self.num_key_value_heads = config.num_key_value_heads
        self.num_key_value_groups = self.num_heads // self.num_key_value_heads
        self.rope_theta = config.rope_theta
        self.rotary_ndims = int(self.head_dim * config.partial_rotary_factor)
        self.is_causal = True

        if (self.head_dim * self.num_heads) != self.hidden_size:
            raise ValueError(
                f"hidden_size must be divisible by num_heads (got `hidden_size`: {self.hidden_size}"
                f" and `num_heads`: {self.num_heads})."
            )
        self.q_proj = nn.Linear(self.hidden_size, self.num_heads * self.head_dim, bias=config.use_qkv_bias)
        self.k_proj = nn.Linear(self.hidden_size, self.num_key_value_heads * self.head_dim, bias=config.use_qkv_bias)
        self.v_proj = nn.Linear(self.hidden_size, self.num_key_value_heads * self.head_dim, bias=config.use_qkv_bias)
        self.o_proj = nn.Linear(self.hidden_size, self.hidden_size, bias=False)

        self.qk_layernorm = config.qk_layernorm
        if self.qk_layernorm:
            self.q_layernorm = StableLmLayerNormPerHead(self.head_dim, self.num_heads, eps=config.layer_norm_eps)
            self.k_layernorm = StableLmLayerNormPerHead(
                self.head_dim, self.num_key_value_heads, eps=config.layer_norm_eps
            )

        self.attention_dropout = nn.Dropout(config.attention_dropout)
        self.rotary_emb = StableLmRotaryEmbedding(config=self.config)

    def forward(
        self,
        hidden_states: torch.Tensor,
        attention_mask: Optional[torch.Tensor] = None,
        position_ids: Optional[torch.LongTensor] = None,
        past_key_value: Optional[Cache] = None,
        output_attentions: bool = False,
        use_cache: bool = False,
        cache_position: Optional[torch.LongTensor] = None,
        position_embeddings: Optional[Tuple[torch.Tensor, torch.Tensor]] = None,  # necessary, but kept here for BC
    ) -> Tuple[torch.Tensor, Optional[torch.Tensor], Optional[Tuple[torch.Tensor]]]:
        bsz, q_len, _ = hidden_states.size()

        query_states = self.q_proj(hidden_states)
        key_states = self.k_proj(hidden_states)
        value_states = self.v_proj(hidden_states)

        query_states = query_states.view(bsz, q_len, self.num_heads, self.head_dim).transpose(1, 2)
        key_states = key_states.view(bsz, q_len, self.num_key_value_heads, self.head_dim).transpose(1, 2)
        value_states = value_states.view(bsz, q_len, self.num_key_value_heads, self.head_dim).transpose(1, 2)

        if self.qk_layernorm:
            query_states = self.q_layernorm(query_states)
            key_states = self.k_layernorm(key_states)

        cos, sin = position_embeddings

        # Partial rotary embedding
        query_rot, query_pass = (
            query_states[..., : self.rotary_ndims],
            query_states[..., self.rotary_ndims :],
        )
        key_rot, key_pass = (
            key_states[..., : self.rotary_ndims],
            key_states[..., self.rotary_ndims :],
        )
        # [batch_size, seq_length, num_heads, head_dim // config.partial_rotary_factor]
        query_rot, key_rot = apply_rotary_pos_emb(query_rot, key_rot, cos, sin)

        # [batch_size, seq_length, num_heads, head_dim]
        query_states = torch.cat((query_rot, query_pass), dim=-1)
        key_states = torch.cat((key_rot, key_pass), dim=-1)

        if past_key_value is not None:
            # Specific to RoPE models with partial rotation
            cache_kwargs = {
                "sin": sin,
                "cos": cos,
                "partial_rotation_size": self.rotary_ndims,
                "cache_position": cache_position,
            }
            key_states, value_states = past_key_value.update(key_states, value_states, self.layer_idx, cache_kwargs)

        # Repeat k/v heads if n_kv_heads < n_heads
        key_states = repeat_kv(key_states, self.num_key_value_groups)
        value_states = repeat_kv(value_states, self.num_key_value_groups)

        attn_weights = torch.matmul(query_states, key_states.transpose(2, 3)) / math.sqrt(self.head_dim)

        if attention_mask is not None:  # no matter the length, we just slice it
            causal_mask = attention_mask[:, :, :, : key_states.shape[-2]]
            attn_weights += causal_mask

        # upcast attention to fp32
        attn_weights = nn.functional.softmax(attn_weights, dtype=torch.float32, dim=-1).to(query_states.dtype)
        attn_weights = self.attention_dropout(attn_weights)

        attn_output = torch.matmul(attn_weights, value_states)

        if attn_output.size() != (bsz, self.num_heads, q_len, self.head_dim):
            raise ValueError(
                f"`attn_output` should be of size {(bsz, self.num_heads, q_len, self.head_dim)}, but is"
                f" {attn_output.size()}"
            )

        attn_output = attn_output.transpose(1, 2).contiguous()
        attn_output = attn_output.reshape(bsz, q_len, self.hidden_size)

        attn_output = self.o_proj(attn_output)

        if not output_attentions:
            attn_weights = None

        return attn_output, attn_weights, past_key_value


class StableLmSdpaAttention(StableLmAttention):
    def forward(
        self,
        hidden_states: torch.Tensor,
        attention_mask: Optional[torch.Tensor] = None,
        position_ids: Optional[torch.LongTensor] = None,
        past_key_value: Optional[Cache] = None,
        output_attentions: bool = False,
        use_cache: bool = False,
        cache_position: Optional[torch.LongTensor] = None,
        position_embeddings: Optional[Tuple[torch.Tensor, torch.Tensor]] = None,  # necessary, but kept here for BC
    ) -> Tuple[torch.Tensor, Optional[torch.Tensor], Optional[Tuple[torch.Tensor]]]:
        if output_attentions:
            # TODO: Improve this warning with e.g. `model.config.attn_implementation = "manual"` once this is implemented.
            logger.warning_once(
                "StableLmModel is using StableLmSdpaAttention, but `torch.nn.functional.scaled_dot_product_attention` does not support `output_attentions=True`. Falling back to the manual attention implementation, "
                'but specifying the manual implementation will be required from Transformers version v5.0.0 onwards. This warning can be removed using the argument `attn_implementation="eager"` when loading the model.'
            )
            return super().forward(
                hidden_states=hidden_states,
                attention_mask=attention_mask,
                position_ids=position_ids,
                past_key_value=past_key_value,
                output_attentions=output_attentions,
                use_cache=use_cache,
                cache_position=cache_position,
                position_embeddings=position_embeddings,
            )

        bsz, q_len, _ = hidden_states.size()

        query_states = self.q_proj(hidden_states)
        key_states = self.k_proj(hidden_states)
        value_states = self.v_proj(hidden_states)

        query_states = query_states.view(bsz, q_len, self.num_heads, self.head_dim).transpose(1, 2)
        key_states = key_states.view(bsz, q_len, self.num_key_value_heads, self.head_dim).transpose(1, 2)
        value_states = value_states.view(bsz, q_len, self.num_key_value_heads, self.head_dim).transpose(1, 2)

        if self.qk_layernorm:
            query_states = self.q_layernorm(query_states)
            key_states = self.k_layernorm(key_states)

        cos, sin = position_embeddings

        # Partial rotary embedding
        query_rot, query_pass = (
            query_states[..., : self.rotary_ndims],
            query_states[..., self.rotary_ndims :],
        )
        key_rot, key_pass = (
            key_states[..., : self.rotary_ndims],
            key_states[..., self.rotary_ndims :],
        )
        # [batch_size, seq_length, num_heads, head_dim // config.partial_rotary_factor]
        query_rot, key_rot = apply_rotary_pos_emb(query_rot, key_rot, cos, sin)

        # [batch_size, seq_length, num_heads, head_dim]
        query_states = torch.cat((query_rot, query_pass), dim=-1)
        key_states = torch.cat((key_rot, key_pass), dim=-1)

        if past_key_value is not None:
            # Specific to RoPE models with partial rotation
            cache_kwargs = {
                "sin": sin,
                "cos": cos,
                "partial_rotation_size": self.rotary_ndims,
                "cache_position": cache_position,
            }
            key_states, value_states = past_key_value.update(key_states, value_states, self.layer_idx, cache_kwargs)

        # Repeat k/v heads if n_kv_heads < n_heads
        key_states = repeat_kv(key_states, self.num_key_value_groups)
        value_states = repeat_kv(value_states, self.num_key_value_groups)

        causal_mask = attention_mask
        if attention_mask is not None:  # no matter the length, we just slice it
            causal_mask = attention_mask[:, :, :, : key_states.shape[-2]]

        # SDPA with memory-efficient backend is currently (torch==2.1.2) bugged with non-contiguous inputs with custom attn_mask,
        # Reference: https://github.com/pytorch/pytorch/issues/112577.
        if query_states.device.type == "cuda" and attention_mask is not None:
            query_states = query_states.contiguous()
            key_states = key_states.contiguous()
            value_states = value_states.contiguous()

        # We dispatch to SDPA's Flash Attention or Efficient kernels via this `is_causal` if statement instead of an inline conditional assignment
        # in SDPA to support both torch.compile's dynamic shapes and full graph options. An inline conditional prevents dynamic shapes from compiling.
        # The q_len > 1 is necessary to match with AttentionMaskConverter.to_causal_4d that does not create a causal mask in case q_len == 1.
        is_causal = True if causal_mask is None and q_len > 1 else False

        attn_output = torch.nn.functional.scaled_dot_product_attention(
            query_states,
            key_states,
            value_states,
            attn_mask=causal_mask,
            dropout_p=self.attention_dropout.p if self.training else 0.0,
            is_causal=is_causal,
        )

        attn_output = attn_output.transpose(1, 2).contiguous()
        attn_output = attn_output.view(bsz, q_len, self.hidden_size)

        attn_output = self.o_proj(attn_output)

        return attn_output, None, past_key_value


class StableLmFlashAttention2(StableLmAttention):
    """
    StableLM flash attention module. This module inherits from `StableLmAttention` as the weights of the module stays
    untouched. The only required change would be on the forward pass where it needs to correctly call the public API of
    flash attention and deal with padding tokens in case the input contains any of them.
    """

    def __init__(self, *args, **kwargs):
        super().__init__(*args, **kwargs)

        # TODO: Should be removed once Flash Attention for RoCm is bumped to 2.1.
        # flash_attn<2.1 generates top-left aligned causal mask, while what is needed here is bottom-right alignment, that was made default for flash_attn>=2.1. This attribute is used to handle this difference. Reference: https://github.com/Dao-AILab/flash-attention/releases/tag/v2.1.0.
        # Beware that with flash_attn<2.1, using q_seqlen != k_seqlen (except for the case q_seqlen == 1) produces a wrong mask (top-left).
        self._flash_attn_uses_top_left_mask = flash_attn_supports_top_left_mask()

    def forward(
        self,
        hidden_states: torch.Tensor,
        attention_mask: Optional[torch.LongTensor] = None,
        position_ids: Optional[torch.LongTensor] = None,
        past_key_value: Optional[Cache] = None,
        output_attentions: bool = False,
        use_cache: bool = False,
        cache_position: Optional[torch.LongTensor] = None,
        position_embeddings: Optional[Tuple[torch.Tensor, torch.Tensor]] = None,  # necessary, but kept here for BC
        **kwargs,
    ) -> Tuple[torch.Tensor, Optional[torch.Tensor], Optional[Tuple[torch.Tensor]]]:
        # StableLmFlashAttention2 attention does not support output_attentions

        output_attentions = False

        bsz, q_len, _ = hidden_states.size()

        query_states = self.q_proj(hidden_states)
        key_states = self.k_proj(hidden_states)
        value_states = self.v_proj(hidden_states)

        # Flash attention requires the input to have the shape
        # batch_size x seq_length x head_dim x hidden_dim
        # therefore we just need to keep the original shape
        query_states = query_states.view(bsz, q_len, self.num_heads, self.head_dim).transpose(1, 2)
        key_states = key_states.view(bsz, q_len, self.num_key_value_heads, self.head_dim).transpose(1, 2)
        value_states = value_states.view(bsz, q_len, self.num_key_value_heads, self.head_dim).transpose(1, 2)

        if self.qk_layernorm:
            query_states = self.q_layernorm(query_states)
            key_states = self.k_layernorm(key_states)

        cos, sin = position_embeddings

        # Partial rotary embedding
        query_rot, query_pass = (
            query_states[..., : self.rotary_ndims],
            query_states[..., self.rotary_ndims :],
        )
        key_rot, key_pass = (
            key_states[..., : self.rotary_ndims],
            key_states[..., self.rotary_ndims :],
        )
        query_rot, key_rot = apply_rotary_pos_emb(query_rot, key_rot, cos, sin)

        # [batch_size, seq_length, num_heads, head_dim]
        query_states = torch.cat((query_rot, query_pass), dim=-1)
        key_states = torch.cat((key_rot, key_pass), dim=-1)

        if past_key_value is not None:
            cache_kwargs = {
                "sin": sin,
                "cos": cos,
                "partial_rotation_size": self.rotary_ndims,
                "cache_position": cache_position,
            }
            key_states, value_states = past_key_value.update(key_states, value_states, self.layer_idx, cache_kwargs)

        # TODO: These transpose are quite inefficient but Flash Attention requires the layout [batch_size, sequence_length, num_heads, head_dim]. We would need to refactor the KV cache
        # to be able to avoid many of these transpose/reshape/view.
        query_states = query_states.transpose(1, 2)
        key_states = key_states.transpose(1, 2)
        value_states = value_states.transpose(1, 2)

        dropout_rate = self.attention_dropout.p if self.training else 0.0

        attn_output = _flash_attention_forward(
            query_states,
            key_states,
            value_states,
            attention_mask,
            q_len,
            position_ids=position_ids,
            dropout=dropout_rate,
            use_top_left_mask=self._flash_attn_uses_top_left_mask,
            is_causal=self.is_causal,
        )

        attn_output = attn_output.reshape(bsz, q_len, self.hidden_size).contiguous()
        attn_output = self.o_proj(attn_output)

        if not output_attentions:
            attn_weights = None

        return attn_output, attn_weights, past_key_value


ATTENTION_CLASSES = {
    "eager": StableLmAttention,
    "sdpa": StableLmSdpaAttention,
    "flash_attention_2": StableLmFlashAttention2,
}


class StableLmDecoderLayer(nn.Module):
    def __init__(self, config: StableLmConfig, layer_idx: int):
        super().__init__()
        self.use_parallel_residual = config.use_parallel_residual
        self.hidden_size = config.hidden_size
        self.self_attn = ATTENTION_CLASSES[config._attn_implementation](config, layer_idx=layer_idx)
        self.mlp = StableLmMLP(config)
        self.input_layernorm = nn.LayerNorm(config.hidden_size, eps=config.layer_norm_eps)
        self.post_attention_layernorm = None
        if not self.use_parallel_residual:
            self.post_attention_layernorm = nn.LayerNorm(config.hidden_size, eps=config.layer_norm_eps)
        self.dropout = nn.Dropout(config.hidden_dropout)

    def forward(
        self,
        hidden_states: torch.Tensor,
        attention_mask: Optional[torch.Tensor] = None,
        position_ids: Optional[torch.LongTensor] = None,
        past_key_value: Optional[Tuple[torch.Tensor]] = None,
        output_attentions: Optional[bool] = False,
        use_cache: Optional[bool] = False,
        cache_position: Optional[torch.LongTensor] = None,
        position_embeddings: Optional[Tuple[torch.Tensor, torch.Tensor]] = None,  # necessary, but kept here for BC
    ) -> Tuple[torch.FloatTensor, Optional[Tuple[torch.FloatTensor, torch.FloatTensor]]]:
        """
        Args:
            hidden_states (`torch.FloatTensor`): input to the layer of shape `(batch, seq_len, embed_dim)`
            attention_mask (`torch.FloatTensor`, *optional*): attention mask of size
                `(batch, 1, tgt_len, src_len)` where padding elements are indicated by very large negative values.
            position_ids (`torch.LongTensor` of shape `({0})`, *optional*):
                Indices of positions of each input sequence tokens in the position embeddings. Selected in the range
                `[0, config.n_positions - 1]`.

                [What are position IDs?](../glossary#position-ids)
            past_key_value (`Tuple(torch.FloatTensor)`, *optional*):
                cached past key and value projection states
            output_attentions (`bool`, *optional*):
                Whether or not to return the attentions tensors of all attention layers. See `attentions` under
                returned tensors for more detail.
            use_cache (`bool`, *optional*):
                If set to `True`, `past_key_values` key value states are returned and can be used to speed up decoding
                (see `past_key_values`).
            cache_position (`torch.LongTensor` of shape `(sequence_length)`, *optional*):
                Indices depicting the position of the input sequence tokens in the sequence
            position_embeddings (`Tuple[torch.FloatTensor, torch.FloatTensor]`, *optional*):
                Tuple containing the cosine and sine positional embeddings of shape `(batch_size, seq_len, head_dim)`,
                with `head_dim` being the embedding dimension of each attention head.
        """

        residual = hidden_states

        hidden_states = self.input_layernorm(hidden_states)

        # Self Attention
        self_attn_output, self_attn_weights, present_key_value = self.self_attn(
            hidden_states=hidden_states,
            attention_mask=attention_mask,
            position_ids=position_ids,
            past_key_value=past_key_value,
            output_attentions=output_attentions,
            use_cache=use_cache,
            cache_position=cache_position,
            position_embeddings=position_embeddings,
        )

        # copied from transformers.models.gpt_neox.modeling_gpt_neox.GPTNeoXLayer.forward
        if self.use_parallel_residual:
            # x = x + attn(ln1(x)) + mlp(ln1(x))
            # Fully Connected
            mlp_output = self.mlp(hidden_states)
            mlp_output = self.dropout(mlp_output)
            hidden_states = residual + self_attn_output + mlp_output
        else:
            # x = x + attn(ln1(x))
            # x = x + mlp(ln2(x))
            residual = residual + self_attn_output
            # Fully Connected
            mlp_output = self.mlp(self.post_attention_layernorm(residual))
            mlp_output = self.dropout(mlp_output)
            hidden_states = residual + mlp_output

        outputs = (hidden_states,)

        if output_attentions:
            outputs += (self_attn_weights,)

        if use_cache:
            outputs += (present_key_value,)

        return outputs


STABLELM_START_DOCSTRING = r"""
    This model inherits from [`PreTrainedModel`]. Check the superclass documentation for the generic methods the
    library implements for all its model (such as downloading or saving, resizing the input embeddings, pruning heads
    etc.)

    This model is also a PyTorch [torch.nn.Module](https://pytorch.org/docs/stable/nn.html#torch.nn.Module) subclass.
    Use it as a regular PyTorch Module and refer to the PyTorch documentation for all matter related to general usage
    and behavior.

    Parameters:
        config ([`StableLmConfig`]):
            Model configuration class with all the parameters of the model. Initializing with a config file does not
            load the weights associated with the model, only the configuration. Check out the
            [`~PreTrainedModel.from_pretrained`] method to load the model weights.
"""


@auto_class_docstring
class StableLmPreTrainedModel(PreTrainedModel):
    config_class = StableLmConfig
    base_model_prefix = "model"
    supports_gradient_checkpointing = True
    _no_split_modules = ["StableLmDecoderLayer"]
    _skip_keys_device_placement = "past_key_values"
    _supports_flash_attn_2 = True
    _supports_cache_class = True
    _supports_sdpa = True
    _supports_quantized_cache = True
    _supports_static_cache = True

    def _init_weights(self, module):
        std = self.config.initializer_range
        if isinstance(module, nn.Linear):
            module.weight.data.normal_(mean=0.0, std=std)
            if module.bias is not None:
                module.bias.data.zero_()
        elif isinstance(module, nn.Embedding):
            module.weight.data.normal_(mean=0.0, std=std)
            if module.padding_idx is not None:
                module.weight.data[module.padding_idx].zero_()


STABLELM_INPUTS_DOCSTRING = r"""
    Args:
        input_ids (`torch.LongTensor` of shape `(batch_size, sequence_length)`):
            Indices of input sequence tokens in the vocabulary. Padding will be ignored by default should you provide
            it.

            Indices can be obtained using [`AutoTokenizer`]. See [`PreTrainedTokenizer.encode`] and
            [`PreTrainedTokenizer.__call__`] for details.

            [What are input IDs?](../glossary#input-ids)
        attention_mask (`torch.Tensor` of shape `(batch_size, sequence_length)`, *optional*):
            Mask to avoid performing attention on padding token indices. Mask values selected in `[0, 1]`:

            - 1 for tokens that are **not masked**,
            - 0 for tokens that are **masked**.

            [What are attention masks?](../glossary#attention-mask)

            Indices can be obtained using [`AutoTokenizer`]. See [`PreTrainedTokenizer.encode`] and
            [`PreTrainedTokenizer.__call__`] for details.

            If `past_key_values` is used, optionally only the last `decoder_input_ids` have to be input (see
            `past_key_values`).

            If you want to change padding behavior, you should read [`modeling_opt._prepare_decoder_attention_mask`]
            and modify to your needs. See diagram 1 in [the paper](https://arxiv.org/abs/1910.13461) for more
            information on the default strategy.

            - 1 indicates the head is **not masked**,
            - 0 indicates the head is **masked**.
        position_ids (`torch.LongTensor` of shape `(batch_size, sequence_length)`, *optional*):
            Indices of positions of each input sequence tokens in the position embeddings. Selected in the range `[0,
            config.n_positions - 1]`.

            [What are position IDs?](../glossary#position-ids)
        past_key_values (`Cache` or `tuple(tuple(torch.FloatTensor))`, *optional*):
            Pre-computed hidden-states (key and values in the self-attention blocks and in the cross-attention
            blocks) that can be used to speed up sequential decoding. This typically consists in the `past_key_values`
            returned by the model at a previous stage of decoding, when `use_cache=True` or `config.use_cache=True`.

            Two formats are allowed:
            - a [`~cache_utils.Cache`] instance, see our
            [kv cache guide](https://huggingface.co/docs/transformers/en/kv_cache);
            - Tuple of `tuple(torch.FloatTensor)` of length `config.n_layers`, with each tuple having 2 tensors of
            shape `(batch_size, num_heads, sequence_length, embed_size_per_head)`). This is also known as the legacy
            cache format.

            The model will output the same cache format that is fed as input. If no `past_key_values` are passed, the
            legacy cache format will be returned.

            If `past_key_values` are used, the user can optionally input only the last `input_ids` (those that don't
            have their past key value states given to this model) of shape `(batch_size, 1)` instead of all `input_ids`
            of shape `(batch_size, sequence_length)`.
        inputs_embeds (`torch.FloatTensor` of shape `(batch_size, sequence_length, hidden_size)`, *optional*):
            Optionally, instead of passing `input_ids` you can choose to directly pass an embedded representation. This
            is useful if you want more control over how to convert `input_ids` indices into associated vectors than the
            model's internal embedding lookup matrix.
        use_cache (`bool`, *optional*):
            If set to `True`, `past_key_values` key value states are returned and can be used to speed up decoding (see
            `past_key_values`).
        output_attentions (`bool`, *optional*):
            Whether or not to return the attentions tensors of all attention layers. See `attentions` under returned
            tensors for more detail.
        output_hidden_states (`bool`, *optional*):
            Whether or not to return the hidden states of all layers. See `hidden_states` under returned tensors for
            more detail.
        return_dict (`bool`, *optional*):
            Whether or not to return a [`~utils.ModelOutput`] instead of a plain tuple.
        cache_position (`torch.LongTensor` of shape `(sequence_length)`, *optional*):
            Indices depicting the position of the input sequence tokens in the sequence. Contrarily to `position_ids`,
            this tensor is not affected by padding. It is used to update the cache in the correct position and to infer
            the complete sequence length.
"""


@auto_class_docstring
class StableLmModel(StableLmPreTrainedModel):
    def __init__(self, config: StableLmConfig):
        super().__init__(config)
        self.padding_idx = config.pad_token_id
        self.vocab_size = config.vocab_size

        self.embed_tokens = nn.Embedding(config.vocab_size, config.hidden_size, self.padding_idx)
        self.layers = nn.ModuleList(
            [StableLmDecoderLayer(config, layer_idx) for layer_idx in range(config.num_hidden_layers)]
        )
        self.norm = nn.LayerNorm(config.hidden_size, eps=config.layer_norm_eps)
        self.rotary_emb = StableLmRotaryEmbedding(config=config)

        self._attn_implementation = config._attn_implementation
        self.gradient_checkpointing = False
        # Initialize weights and apply final processing
        self.post_init()

    def get_input_embeddings(self):
        return self.embed_tokens

    def set_input_embeddings(self, value):
        self.embed_tokens = value

<<<<<<< HEAD
    @auto_docstring
=======
    @can_return_tuple
    @add_start_docstrings_to_model_forward(STABLELM_INPUTS_DOCSTRING)
>>>>>>> 41b9b92b
    def forward(
        self,
        input_ids: Optional[torch.LongTensor] = None,
        attention_mask: Optional[torch.Tensor] = None,
        position_ids: Optional[torch.LongTensor] = None,
        past_key_values: Optional[List[torch.FloatTensor]] = None,
        inputs_embeds: Optional[torch.FloatTensor] = None,
        use_cache: Optional[bool] = None,
        output_attentions: Optional[bool] = None,
        output_hidden_states: Optional[bool] = None,
        cache_position: Optional[torch.LongTensor] = None,
    ) -> BaseModelOutputWithPast:
        output_attentions = output_attentions if output_attentions is not None else self.config.output_attentions
        output_hidden_states = (
            output_hidden_states if output_hidden_states is not None else self.config.output_hidden_states
        )
        use_cache = use_cache if use_cache is not None else self.config.use_cache

        if (input_ids is None) ^ (inputs_embeds is not None):
            raise ValueError("You must specify exactly one of input_ids or inputs_embeds")

        if self.gradient_checkpointing and self.training:
            if use_cache:
                logger.warning_once(
                    "`use_cache=True` is incompatible with gradient checkpointing. Setting `use_cache=False`..."
                )
                use_cache = False

        # kept for BC (non `Cache` `past_key_values` inputs)
        return_legacy_cache = False
        if use_cache and not isinstance(past_key_values, Cache):
            return_legacy_cache = True
            if past_key_values is None:
                past_key_values = DynamicCache()
            else:
                past_key_values = DynamicCache.from_legacy_cache(past_key_values)
                logger.warning_once(
                    "We detected that you are passing `past_key_values` as a tuple of tuples. This is deprecated and "
                    "will be removed in v4.47. Please convert your cache or use an appropriate `Cache` class "
                    "(https://huggingface.co/docs/transformers/kv_cache#legacy-cache-format)"
                )

        if inputs_embeds is None:
            inputs_embeds = self.embed_tokens(input_ids)

        if cache_position is None:
            past_seen_tokens = past_key_values.get_seq_length() if past_key_values is not None else 0
            cache_position = torch.arange(
                past_seen_tokens, past_seen_tokens + inputs_embeds.shape[1], device=inputs_embeds.device
            )
        if position_ids is None:
            position_ids = cache_position.unsqueeze(0)

        causal_mask = self._update_causal_mask(
            attention_mask, inputs_embeds, cache_position, past_key_values, output_attentions
        )

        hidden_states = inputs_embeds

        # create position embeddings to be shared across the decoder layers
        position_embeddings = self.rotary_emb(hidden_states, position_ids)

        # decoder layers
        all_hidden_states = () if output_hidden_states else None
        all_self_attns = () if output_attentions else None
        next_decoder_cache = None

        for decoder_layer in self.layers:
            if output_hidden_states:
                all_hidden_states += (hidden_states,)

            if self.gradient_checkpointing and self.training:
                layer_outputs = self._gradient_checkpointing_func(
                    decoder_layer.__call__,
                    hidden_states,
                    causal_mask,
                    position_ids,
                    past_key_values,
                    output_attentions,
                    use_cache,
                    cache_position,
                    position_embeddings,
                )
            else:
                layer_outputs = decoder_layer(
                    hidden_states,
                    attention_mask=causal_mask,
                    position_ids=position_ids,
                    past_key_value=past_key_values,
                    output_attentions=output_attentions,
                    use_cache=use_cache,
                    cache_position=cache_position,
                    position_embeddings=position_embeddings,
                )

            hidden_states = layer_outputs[0]

            if use_cache:
                next_decoder_cache = layer_outputs[2 if output_attentions else 1]

            if output_attentions:
                all_self_attns += (layer_outputs[1],)

        hidden_states = self.norm(hidden_states)

        # add hidden states from the last decoder layer
        if output_hidden_states:
            all_hidden_states += (hidden_states,)

        next_cache = next_decoder_cache if use_cache else None
        if return_legacy_cache:
            next_cache = next_cache.to_legacy_cache()

        return BaseModelOutputWithPast(
            last_hidden_state=hidden_states,
            past_key_values=next_cache,
            hidden_states=all_hidden_states,
            attentions=all_self_attns,
        )

    # Copied from transformers.models.llama.modeling_llama.LlamaModel._update_causal_mask
    def _update_causal_mask(
        self,
        attention_mask: torch.Tensor,
        input_tensor: torch.Tensor,
        cache_position: torch.Tensor,
        past_key_values: Cache,
        output_attentions: bool = False,
    ):
        if self.config._attn_implementation == "flash_attention_2":
            if attention_mask is not None and (attention_mask == 0.0).any():
                return attention_mask
            return None
        if self.config._attn_implementation == "flex_attention":
            if isinstance(attention_mask, torch.Tensor):
                attention_mask = make_flex_block_causal_mask(attention_mask)
            if isinstance(attention_mask, BlockMask):
                return attention_mask

        # For SDPA, when possible, we will rely on its `is_causal` argument instead of its `attn_mask` argument, in
        # order to dispatch on Flash Attention 2. This feature is not compatible with static cache, as SDPA will fail
        # to infer the attention mask.
        past_seen_tokens = past_key_values.get_seq_length() if past_key_values is not None else 0
        using_static_cache = isinstance(past_key_values, StaticCache)

        # When output attentions is True, sdpa implementation's forward method calls the eager implementation's forward
        if self.config._attn_implementation == "sdpa" and not using_static_cache and not output_attentions:
            if AttentionMaskConverter._ignore_causal_mask_sdpa(
                attention_mask,
                inputs_embeds=input_tensor,
                past_key_values_length=past_seen_tokens,
                is_training=self.training,
            ):
                return None

        dtype, device = input_tensor.dtype, input_tensor.device
        sequence_length = input_tensor.shape[1]
        if using_static_cache:
            target_length = past_key_values.get_max_cache_shape()
        else:
            target_length = (
                attention_mask.shape[-1]
                if isinstance(attention_mask, torch.Tensor)
                else past_seen_tokens + sequence_length + 1
            )

        # In case the provided `attention` mask is 2D, we generate a causal mask here (4D).
        causal_mask = self._prepare_4d_causal_attention_mask_with_cache_position(
            attention_mask,
            sequence_length=sequence_length,
            target_length=target_length,
            dtype=dtype,
            device=device,
            cache_position=cache_position,
            batch_size=input_tensor.shape[0],
        )

        if (
            self.config._attn_implementation == "sdpa"
            and attention_mask is not None
            and attention_mask.device.type in ["cuda", "xpu"]
            and not output_attentions
        ):
            # Attend to all tokens in fully masked rows in the causal_mask, for example the relevant first rows when
            # using left padding. This is required by F.scaled_dot_product_attention memory-efficient attention path.
            # Details: https://github.com/pytorch/pytorch/issues/110213
            min_dtype = torch.finfo(dtype).min
            causal_mask = AttentionMaskConverter._unmask_unattended(causal_mask, min_dtype)

        return causal_mask

    @staticmethod
    # Copied from transformers.models.llama.modeling_llama.LlamaModel._prepare_4d_causal_attention_mask_with_cache_position
    def _prepare_4d_causal_attention_mask_with_cache_position(
        attention_mask: torch.Tensor,
        sequence_length: int,
        target_length: int,
        dtype: torch.dtype,
        device: torch.device,
        cache_position: torch.Tensor,
        batch_size: int,
        **kwargs,
    ):
        """
        Creates a causal 4D mask of shape `(batch_size, 1, query_length, key_value_length)` from a 2D mask of shape
        `(batch_size, key_value_length)`, or if the input `attention_mask` is already 4D, do nothing.

        Args:
            attention_mask (`torch.Tensor`):
                A 2D attention mask of shape `(batch_size, key_value_length)` or a 4D attention mask of shape
                `(batch_size, 1, query_length, key_value_length)`.
            sequence_length (`int`):
                The sequence length being processed.
            target_length (`int`):
                The target length: when generating with static cache, the mask should be as long as the static cache,
                to account for the 0 padding, the part of the cache that is not filled yet.
            dtype (`torch.dtype`):
                The dtype to use for the 4D attention mask.
            device (`torch.device`):
                The device to place the 4D attention mask on.
            cache_position (`torch.Tensor`):
                Indices depicting the position of the input sequence tokens in the sequence.
            batch_size (`torch.Tensor`):
                Batch size.
        """
        if attention_mask is not None and attention_mask.dim() == 4:
            # In this case we assume that the mask comes already in inverted form and requires no inversion or slicing.
            causal_mask = attention_mask
        else:
            min_dtype = torch.finfo(dtype).min
            causal_mask = torch.full(
                (sequence_length, target_length), fill_value=min_dtype, dtype=dtype, device=device
            )
            if sequence_length != 1:
                causal_mask = torch.triu(causal_mask, diagonal=1)
            causal_mask *= torch.arange(target_length, device=device) > cache_position.reshape(-1, 1)
            causal_mask = causal_mask[None, None, :, :].expand(batch_size, 1, -1, -1)
            if attention_mask is not None:
                causal_mask = causal_mask.clone()  # copy to contiguous memory for in-place edit
                mask_length = attention_mask.shape[-1]
                padding_mask = causal_mask[:, :, :, :mask_length] + attention_mask[:, None, None, :].to(
                    causal_mask.device
                )
                padding_mask = padding_mask == 0
                causal_mask[:, :, :, :mask_length] = causal_mask[:, :, :, :mask_length].masked_fill(
                    padding_mask, min_dtype
                )

        return causal_mask


# Copied from transformers.models.persimmon.modeling_persimmon.PersimmonForCausalLM with PERSIMMON->STABLELM,Persimmon->StableLm
class StableLmForCausalLM(StableLmPreTrainedModel, GenerationMixin):
    _tied_weights_keys = ["lm_head.weight"]

    # Copied from transformers.models.llama.modeling_llama.LlamaForCausalLM.__init__ with LLAMA->STABLELM,Llama->StableLm
    def __init__(self, config):
        super().__init__(config)
        self.model = StableLmModel(config)
        self.vocab_size = config.vocab_size
        self.lm_head = nn.Linear(config.hidden_size, config.vocab_size, bias=False)

        # Initialize weights and apply final processing
        self.post_init()

    # Copied from transformers.models.llama.modeling_llama.LlamaForCausalLM.get_input_embeddings
    def get_input_embeddings(self):
        return self.model.embed_tokens

    # Copied from transformers.models.llama.modeling_llama.LlamaForCausalLM.set_input_embeddings
    def set_input_embeddings(self, value):
        self.model.embed_tokens = value

    # Copied from transformers.models.llama.modeling_llama.LlamaForCausalLM.get_output_embeddings
    def get_output_embeddings(self):
        return self.lm_head

    # Copied from transformers.models.llama.modeling_llama.LlamaForCausalLM.set_output_embeddings
    def set_output_embeddings(self, new_embeddings):
        self.lm_head = new_embeddings

    # Copied from transformers.models.llama.modeling_llama.LlamaForCausalLM.set_decoder
    def set_decoder(self, decoder):
        self.model = decoder

    # Copied from transformers.models.llama.modeling_llama.LlamaForCausalLM.get_decoder
    def get_decoder(self):
        return self.model

<<<<<<< HEAD
    @auto_docstring
=======
    @can_return_tuple
    @deprecate_kwarg("num_logits_to_keep", version="4.50", new_name="logits_to_keep")
    @add_start_docstrings_to_model_forward(STABLELM_INPUTS_DOCSTRING)
    @replace_return_docstrings(output_type=CausalLMOutputWithPast, config_class=_CONFIG_FOR_DOC)
    # Ignore copy
>>>>>>> 41b9b92b
    def forward(
        self,
        input_ids: Optional[torch.LongTensor] = None,
        attention_mask: Optional[torch.Tensor] = None,
        position_ids: Optional[torch.LongTensor] = None,
        past_key_values: Optional[List[torch.FloatTensor]] = None,
        inputs_embeds: Optional[torch.FloatTensor] = None,
        labels: Optional[torch.LongTensor] = None,
        use_cache: Optional[bool] = None,
        output_attentions: Optional[bool] = None,
        output_hidden_states: Optional[bool] = None,
        cache_position: Optional[torch.LongTensor] = None,
        logits_to_keep: Union[int, torch.Tensor] = 0,
        **kwargs,
    ) -> CausalLMOutputWithPast:
        r"""
            labels (`torch.LongTensor` of shape `(batch_size, sequence_length)`, *optional*):
                Labels for computing the masked language modeling loss. Indices should either be in `[0, ...,
                config.vocab_size]` or -100 (see `input_ids` docstring). Tokens with indices set to `-100` are ignored
                (masked), the loss is only computed for the tokens with labels in `[0, ..., config.vocab_size]`.

            logits_to_keep (`int` or `torch.Tensor`, *optional*):
                If an `int`, compute logits for the last `logits_to_keep` tokens. If `0`, calculate logits for all
                `input_ids` (special case). Only last token logits are needed for generation, and calculating them only for that
                token can save memory, which becomes pretty significant for long sequences or large vocabulary size.
                If a `torch.Tensor`, must be 1D corresponding to the indices to keep in the sequence length dimension.
                This is useful when using packed tensor format (single dimension for batch and sequence length).

        Returns:

        Example:

        ```python
        >>> from transformers import AutoTokenizer, StableLmForCausalLM

        >>> model = StableLmForCausalLM.from_pretrained("adept/persimmon-8b-base")
        >>> tokenizer = AutoTokenizer.from_pretrained("adept/persimmon-8b-base")

        >>> prompt = "human: Hey, what should I eat for dinner?"
        >>> inputs = tokenizer(prompt, return_tensors="pt")

        >>> # Generate
        >>> generate_ids = model.generate(inputs.input_ids, max_length=30)
        >>> tokenizer.batch_decode(generate_ids, skip_special_tokens=True, clean_up_tokenization_spaces=False)[0]
        'human: Hey, what should I eat for dinner?\n\ncat: 🐱\n\nhuman: 😐\n\n'
        ```"""

        output_attentions = output_attentions if output_attentions is not None else self.config.output_attentions
        output_hidden_states = (
            output_hidden_states if output_hidden_states is not None else self.config.output_hidden_states
        )

<<<<<<< HEAD
        # decoder outputs consists of (dec_features, layer_state, dec_hidden, dec_attn)
        outputs = self.model(
=======
        outputs: BaseModelOutputWithPast = self.model(
>>>>>>> 41b9b92b
            input_ids=input_ids,
            attention_mask=attention_mask,
            position_ids=position_ids,
            past_key_values=past_key_values,
            inputs_embeds=inputs_embeds,
            use_cache=use_cache,
            output_attentions=output_attentions,
            output_hidden_states=output_hidden_states,
            cache_position=cache_position,
        )

        hidden_states = outputs.last_hidden_state
        # No upscaling to float was ever done for StableLm
        slice_indices = slice(-logits_to_keep, None) if isinstance(logits_to_keep, int) else logits_to_keep
        logits = self.lm_head(hidden_states[:, slice_indices, :])

        loss = None
        if labels is not None:
            loss = self.loss_function(
                logits,
                labels,
                vocab_size=self.config.vocab_size,
                **kwargs,
            )

        return CausalLMOutputWithPast(
            loss=loss,
            logits=logits,
            past_key_values=outputs.past_key_values,
            hidden_states=outputs.hidden_states,
            attentions=outputs.attentions,
        )


@auto_class_docstring
# Copied from transformers.models.llama.modeling_llama.LlamaForSequenceClassification with LLAMA->STABLELM,Llama->StableLm
class StableLmForSequenceClassification(StableLmPreTrainedModel):
    def __init__(self, config):
        super().__init__(config)
        self.num_labels = config.num_labels
        self.model = StableLmModel(config)
        self.score = nn.Linear(config.hidden_size, self.num_labels, bias=False)

        # Initialize weights and apply final processing
        self.post_init()

    def get_input_embeddings(self):
        return self.model.embed_tokens

    def set_input_embeddings(self, value):
        self.model.embed_tokens = value

<<<<<<< HEAD
    @auto_docstring
=======
    @can_return_tuple
    @add_start_docstrings_to_model_forward(STABLELM_INPUTS_DOCSTRING)
>>>>>>> 41b9b92b
    def forward(
        self,
        input_ids: Optional[torch.LongTensor] = None,
        attention_mask: Optional[torch.Tensor] = None,
        position_ids: Optional[torch.LongTensor] = None,
        past_key_values: Optional[Cache] = None,
        inputs_embeds: Optional[torch.FloatTensor] = None,
        labels: Optional[torch.LongTensor] = None,
        use_cache: Optional[bool] = None,
        output_attentions: Optional[bool] = None,
        output_hidden_states: Optional[bool] = None,
<<<<<<< HEAD
        return_dict: Optional[bool] = None,
    ) -> Union[Tuple, SequenceClassifierOutputWithPast]:
        return_dict = return_dict if return_dict is not None else self.config.use_return_dict
=======
    ) -> SequenceClassifierOutputWithPast:
        r"""
        labels (`torch.LongTensor` of shape `(batch_size,)`, *optional*):
            Labels for computing the sequence classification/regression loss. Indices should be in `[0, ...,
            config.num_labels - 1]`. If `config.num_labels == 1` a regression loss is computed (Mean-Square loss), If
            `config.num_labels > 1` a classification loss is computed (Cross-Entropy).
        """
>>>>>>> 41b9b92b

        transformer_outputs: BaseModelOutputWithPast = self.model(
            input_ids,
            attention_mask=attention_mask,
            position_ids=position_ids,
            past_key_values=past_key_values,
            inputs_embeds=inputs_embeds,
            use_cache=use_cache,
            output_attentions=output_attentions,
            output_hidden_states=output_hidden_states,
        )
        hidden_states = transformer_outputs.last_hidden_state
        logits = self.score(hidden_states)

        if input_ids is not None:
            batch_size = input_ids.shape[0]
        else:
            batch_size = inputs_embeds.shape[0]

        if self.config.pad_token_id is None and batch_size != 1:
            raise ValueError("Cannot handle batch sizes > 1 if no padding token is defined.")
        if self.config.pad_token_id is None:
            last_non_pad_token = -1
        elif input_ids is not None:
            # To handle both left- and right- padding, we take the rightmost token that is not equal to pad_token_id
            non_pad_mask = (input_ids != self.config.pad_token_id).to(logits.device, torch.int32)
            token_indices = torch.arange(input_ids.shape[-1], device=logits.device, dtype=torch.int32)
            last_non_pad_token = (token_indices * non_pad_mask).argmax(-1)
        else:
            last_non_pad_token = -1
            logger.warning_once(
                f"{self.__class__.__name__} will not detect padding tokens in `inputs_embeds`. Results may be "
                "unexpected if using padding tokens in conjunction with `inputs_embeds.`"
            )

        pooled_logits = logits[torch.arange(batch_size, device=logits.device), last_non_pad_token]

        loss = None
        if labels is not None:
            loss = self.loss_function(logits=logits, labels=labels, pooled_logits=pooled_logits, config=self.config)

        return SequenceClassifierOutputWithPast(
            loss=loss,
            logits=pooled_logits,
            past_key_values=transformer_outputs.past_key_values,
            hidden_states=transformer_outputs.hidden_states,
            attentions=transformer_outputs.attentions,
        )


@auto_class_docstring
# Copied from transformers.models.llama.modeling_llama.LlamaForTokenClassification with Llama->StableLm, LLAMA->STABLELM
class StableLmForTokenClassification(StableLmPreTrainedModel):
    def __init__(self, config):
        super().__init__(config)
        self.num_labels = config.num_labels
        self.model = StableLmModel(config)
        if getattr(config, "classifier_dropout", None) is not None:
            classifier_dropout = config.classifier_dropout
        elif getattr(config, "hidden_dropout", None) is not None:
            classifier_dropout = config.hidden_dropout
        else:
            classifier_dropout = 0.1
        self.dropout = nn.Dropout(classifier_dropout)
        self.score = nn.Linear(config.hidden_size, config.num_labels)

        # Initialize weights and apply final processing
        self.post_init()

    def get_input_embeddings(self):
        return self.model.embed_tokens

    def set_input_embeddings(self, value):
        self.model.embed_tokens = value

<<<<<<< HEAD
    @auto_docstring
=======
    @can_return_tuple
    @add_start_docstrings_to_model_forward(STABLELM_INPUTS_DOCSTRING)
    @add_code_sample_docstrings(
        checkpoint=_CHECKPOINT_FOR_DOC,
        output_type=TokenClassifierOutput,
        config_class=_CONFIG_FOR_DOC,
    )
>>>>>>> 41b9b92b
    def forward(
        self,
        input_ids: Optional[torch.LongTensor] = None,
        attention_mask: Optional[torch.Tensor] = None,
        position_ids: Optional[torch.LongTensor] = None,
        past_key_values: Optional[Cache] = None,
        inputs_embeds: Optional[torch.FloatTensor] = None,
        labels: Optional[torch.LongTensor] = None,
        use_cache: Optional[bool] = None,
        output_attentions: Optional[bool] = None,
        output_hidden_states: Optional[bool] = None,
<<<<<<< HEAD
        return_dict: Optional[bool] = None,
    ) -> Union[Tuple, TokenClassifierOutput]:
        return_dict = return_dict if return_dict is not None else self.config.use_return_dict
=======
    ) -> TokenClassifierOutput:
        r"""
        labels (`torch.LongTensor` of shape `(batch_size,)`, *optional*):
            Labels for computing the sequence classification/regression loss. Indices should be in `[0, ...,
            config.num_labels - 1]`. If `config.num_labels == 1` a regression loss is computed (Mean-Square loss), If
            `config.num_labels > 1` a classification loss is computed (Cross-Entropy).
        """
>>>>>>> 41b9b92b

        outputs: BaseModelOutputWithPast = self.model(
            input_ids,
            attention_mask=attention_mask,
            position_ids=position_ids,
            past_key_values=past_key_values,
            inputs_embeds=inputs_embeds,
            use_cache=use_cache,
            output_attentions=output_attentions,
            output_hidden_states=output_hidden_states,
        )
        sequence_output = outputs.last_hidden_state
        sequence_output = self.dropout(sequence_output)
        logits = self.score(sequence_output)

        loss = None
        if labels is not None:
            loss = self.loss_function(logits, labels, self.config)

        return TokenClassifierOutput(
            loss=loss,
            logits=logits,
            hidden_states=outputs.hidden_states,
            attentions=outputs.attentions,
        )


__all__ = [
    "StableLmForCausalLM",
    "StableLmModel",
    "StableLmPreTrainedModel",
    "StableLmForSequenceClassification",
    "StableLmForTokenClassification",
]<|MERGE_RESOLUTION|>--- conflicted
+++ resolved
@@ -40,17 +40,9 @@
 from ...modeling_rope_utils import ROPE_INIT_FUNCTIONS
 from ...modeling_utils import PreTrainedModel
 from ...utils import (
-<<<<<<< HEAD
     auto_class_docstring,
     auto_docstring,
-    is_flash_attn_2_available,
-    is_flash_attn_greater_or_equal_2_10,
-=======
-    add_code_sample_docstrings,
-    add_start_docstrings,
-    add_start_docstrings_to_model_forward,
     can_return_tuple,
->>>>>>> 41b9b92b
     is_torch_flex_attn_available,
     logging,
 )
@@ -799,12 +791,8 @@
     def set_input_embeddings(self, value):
         self.embed_tokens = value
 
-<<<<<<< HEAD
+    @can_return_tuple
     @auto_docstring
-=======
-    @can_return_tuple
-    @add_start_docstrings_to_model_forward(STABLELM_INPUTS_DOCSTRING)
->>>>>>> 41b9b92b
     def forward(
         self,
         input_ids: Optional[torch.LongTensor] = None,
@@ -1094,15 +1082,8 @@
     def get_decoder(self):
         return self.model
 
-<<<<<<< HEAD
+    @can_return_tuple
     @auto_docstring
-=======
-    @can_return_tuple
-    @deprecate_kwarg("num_logits_to_keep", version="4.50", new_name="logits_to_keep")
-    @add_start_docstrings_to_model_forward(STABLELM_INPUTS_DOCSTRING)
-    @replace_return_docstrings(output_type=CausalLMOutputWithPast, config_class=_CONFIG_FOR_DOC)
-    # Ignore copy
->>>>>>> 41b9b92b
     def forward(
         self,
         input_ids: Optional[torch.LongTensor] = None,
@@ -1155,12 +1136,7 @@
             output_hidden_states if output_hidden_states is not None else self.config.output_hidden_states
         )
 
-<<<<<<< HEAD
-        # decoder outputs consists of (dec_features, layer_state, dec_hidden, dec_attn)
-        outputs = self.model(
-=======
         outputs: BaseModelOutputWithPast = self.model(
->>>>>>> 41b9b92b
             input_ids=input_ids,
             attention_mask=attention_mask,
             position_ids=position_ids,
@@ -1213,12 +1189,8 @@
     def set_input_embeddings(self, value):
         self.model.embed_tokens = value
 
-<<<<<<< HEAD
+    @can_return_tuple
     @auto_docstring
-=======
-    @can_return_tuple
-    @add_start_docstrings_to_model_forward(STABLELM_INPUTS_DOCSTRING)
->>>>>>> 41b9b92b
     def forward(
         self,
         input_ids: Optional[torch.LongTensor] = None,
@@ -1230,11 +1202,6 @@
         use_cache: Optional[bool] = None,
         output_attentions: Optional[bool] = None,
         output_hidden_states: Optional[bool] = None,
-<<<<<<< HEAD
-        return_dict: Optional[bool] = None,
-    ) -> Union[Tuple, SequenceClassifierOutputWithPast]:
-        return_dict = return_dict if return_dict is not None else self.config.use_return_dict
-=======
     ) -> SequenceClassifierOutputWithPast:
         r"""
         labels (`torch.LongTensor` of shape `(batch_size,)`, *optional*):
@@ -1242,7 +1209,6 @@
             config.num_labels - 1]`. If `config.num_labels == 1` a regression loss is computed (Mean-Square loss), If
             `config.num_labels > 1` a classification loss is computed (Cross-Entropy).
         """
->>>>>>> 41b9b92b
 
         transformer_outputs: BaseModelOutputWithPast = self.model(
             input_ids,
@@ -1318,17 +1284,8 @@
     def set_input_embeddings(self, value):
         self.model.embed_tokens = value
 
-<<<<<<< HEAD
+    @can_return_tuple
     @auto_docstring
-=======
-    @can_return_tuple
-    @add_start_docstrings_to_model_forward(STABLELM_INPUTS_DOCSTRING)
-    @add_code_sample_docstrings(
-        checkpoint=_CHECKPOINT_FOR_DOC,
-        output_type=TokenClassifierOutput,
-        config_class=_CONFIG_FOR_DOC,
-    )
->>>>>>> 41b9b92b
     def forward(
         self,
         input_ids: Optional[torch.LongTensor] = None,
@@ -1340,11 +1297,6 @@
         use_cache: Optional[bool] = None,
         output_attentions: Optional[bool] = None,
         output_hidden_states: Optional[bool] = None,
-<<<<<<< HEAD
-        return_dict: Optional[bool] = None,
-    ) -> Union[Tuple, TokenClassifierOutput]:
-        return_dict = return_dict if return_dict is not None else self.config.use_return_dict
-=======
     ) -> TokenClassifierOutput:
         r"""
         labels (`torch.LongTensor` of shape `(batch_size,)`, *optional*):
@@ -1352,7 +1304,6 @@
             config.num_labels - 1]`. If `config.num_labels == 1` a regression loss is computed (Mean-Square loss), If
             `config.num_labels > 1` a classification loss is computed (Cross-Entropy).
         """
->>>>>>> 41b9b92b
 
         outputs: BaseModelOutputWithPast = self.model(
             input_ids,
